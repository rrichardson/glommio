--- conflicted
+++ resolved
@@ -31,21 +31,9 @@
 //! });
 //! ```
 //!
-<<<<<<< HEAD
-use crate::{GlommioError, ResourceType};
-use ahash::AHashMap;
 use alloc::rc::Rc;
 use core::fmt::Debug;
 use std::cell::{Ref, RefCell, RefMut};
-use std::collections::hash_map::Entry::{Occupied, Vacant};
-use std::collections::VecDeque;
-=======
-use alloc::rc::Rc;
-use core::fmt::Debug;
-use std::cell::{Ref, RefCell, RefMut};
-use std::error::Error;
-use std::fmt::{Display, Formatter};
->>>>>>> 7252ea6a
 use std::future::Future;
 use std::ops::{Deref, DerefMut};
 use std::pin::Pin;
@@ -54,96 +42,20 @@
 use intrusive_collections::intrusive_adapter;
 use intrusive_collections::{LinkedList, LinkedListLink};
 
+use crate::{GlommioError, ResourceType};
+
 /// A type alias for the result of a lock method which can be suspended.
 pub type LockResult<T> = Result<T, GlommioError<()>>;
 
 /// A type alias for the result of a non-suspending locking method.
 pub type TryLockResult<T> = Result<T, GlommioError<()>>;
 
-<<<<<<< HEAD
-=======
-///Error which indicates that RwLock is closed and can not be use
-///to request lock access
-pub struct LockClosedError;
-
-impl Error for LockClosedError {}
-
-impl Display for LockClosedError {
-    fn fmt(&self, f: &mut Formatter<'_>) -> core::fmt::Result {
-        f.write_str("lock already closed")
-    }
-}
-
-impl Debug for LockClosedError {
-    fn fmt(&self, f: &mut Formatter<'_>) -> core::fmt::Result {
-        f.write_str("Closed")
-    }
-}
-
-/// Error which indicates reason of the error returned by [`try_read`] and ['try_write'] methods
-/// on ['RwLock']
-///
-/// [`try_read`]: struct.RwLock.html#method.try_read
-/// [`try_write`]: struct.RwLock.html#method.try_write
-pub enum TryLockError {
-    ///Lock is closed and can not be used to request access to the lock
-    Closed(LockClosedError),
-    ///Requested access can not be granted till already hold access will be released
-    WouldSuspend,
-}
-
-impl Display for TryLockError {
-    fn fmt(&self, f: &mut Formatter<'_>) -> core::fmt::Result {
-        match self {
-            TryLockError::Closed(error) => Display::fmt(error, f),
-            TryLockError::WouldSuspend => f.write_str("call would suspend execution"),
-        }
-    }
-}
-
-impl Debug for TryLockError {
-    fn fmt(&self, f: &mut Formatter<'_>) -> core::fmt::Result {
-        match self {
-            TryLockError::Closed(error) => Debug::fmt(error, f),
-            TryLockError::WouldSuspend => f.write_str("WouldSuspend"),
-        }
-    }
-}
-
-impl Error for TryLockError {}
-
-impl From<LockClosedError> for TryLockError {
-    fn from(error: LockClosedError) -> Self {
-        TryLockError::Closed(error)
-    }
-}
-
-impl From<LockClosedError> for io::Error {
-    fn from(er: LockClosedError) -> Self {
-        io::Error::new(ErrorKind::BrokenPipe, er)
-    }
-}
-
-impl From<TryLockError> for io::Error {
-    fn from(er: TryLockError) -> Self {
-        match &er {
-            TryLockError::Closed(_) => io::Error::new(ErrorKind::BrokenPipe, er),
-            TryLockError::WouldSuspend => io::Error::new(ErrorKind::WouldBlock, er),
-        }
-    }
-}
-
->>>>>>> 7252ea6a
 #[derive(Copy, Clone, Eq, PartialEq, Debug)]
 enum WaiterKind {
     READER,
     WRITER,
 }
 
-<<<<<<< HEAD
-=======
-#[derive(Debug)]
->>>>>>> 7252ea6a
 struct Waiter {
     rw: Rc<RefCell<State>>,
     node: Rc<WaiterNode>,
