// Unless explicitly stated otherwise all files in this repository are licensed under the
// MIT/Apache-2.0 License, at your convenience
//
// This product includes software developed at Datadog (https://www.datadoghq.com/). Copyright 2020 Datadog, Inc.
//
//! Async executor.
//!
//! This crate offers two kinds of executors: single-threaded and multi-threaded.
//!
//! # Examples
//!
//! Run four single-threaded executors concurrently:
//!
//! ```
//! use glommio::{LocalExecutor, LocalExecutorBuilder};
//! use glommio::timer::Timer;
//!
//! for i in 0..4 {
//!     std::thread::spawn(move || {
//!         let builder = LocalExecutorBuilder::new()
//!                                             .pin_to_cpu(i);
//!         let local_ex = builder.make().expect("failed to spawn local executor");
//!         local_ex.run(async {
//!             Timer::new(std::time::Duration::from_millis(100)).await;
//!             println!("Hello world!");
//!         });
//!     });
//! }
//! ```

#![warn(missing_docs, missing_debug_implementations)]

use std::cell::RefCell;
use std::collections::hash_map::Entry;
use std::collections::BinaryHeap;
use std::future::Future;
use std::io;
use std::pin::Pin;
use std::rc::Rc;
use std::sync::atomic::{AtomicUsize, Ordering};
use std::task::{Context, Poll};
use std::thread::{Builder, JoinHandle};
use std::time::{Duration, Instant};

use futures_lite::pin;
use scoped_tls::scoped_thread_local;

use crate::multitask;
use crate::parking;
use crate::task::{self, waker_fn::waker_fn};
use crate::GlommioError;
use crate::{IoRequirements, Latency};
use crate::{Reactor, Shares};
use ahash::AHashMap;

static EXECUTOR_ID: AtomicUsize = AtomicUsize::new(0);

/// Result type alias that removes the need to specify a type parameter
/// that's only valid in the channel variants of the error. Otherwise it
/// might be confused with the error (`E`) that a result usually has in
/// the second type parameter.
type Result<T> = crate::Result<T, ()>;

scoped_thread_local!(static LOCAL_EX: LocalExecutor);

#[derive(Debug, Copy, Clone, Eq, PartialEq)]
/// An opaque handle indicating in which queue a group of tasks will execute.
/// Tasks in the same group will execute in FIFO order but no guarantee is made
/// about ordering on different task queues.
pub struct TaskQueueHandle {
    index: usize,
}

impl Default for TaskQueueHandle {
    fn default() -> Self {
        TaskQueueHandle { index: 0 }
    }
}

#[derive(Debug)]
pub(crate) struct TaskQueue {
    pub(crate) ex: Rc<multitask::LocalExecutor>,
    active: bool,
    shares: Shares,
    vruntime: u64,
    io_requirements: IoRequirements,
    name: String,
    last_adjustment: Instant,
    // for dynamic shares classes
    yielded: bool,
    stats: TaskQueueStats,
}

// Impl a custom order so we use a min-heap
impl Ord for TaskQueue {
    fn cmp(&self, other: &Self) -> std::cmp::Ordering {
        other.vruntime.cmp(&self.vruntime)
    }
}

impl PartialOrd for TaskQueue {
    fn partial_cmp(&self, other: &Self) -> Option<std::cmp::Ordering> {
        Some(other.vruntime.cmp(&self.vruntime))
    }
}

impl PartialEq for TaskQueue {
    fn eq(&self, other: &Self) -> bool {
        self.vruntime == other.vruntime
    }
}

impl Eq for TaskQueue {}

impl TaskQueue {
    fn new<S>(index: usize, name: S, shares: Shares, ioreq: IoRequirements) -> Rc<RefCell<Self>>
    where
        S: Into<String>,
    {
        Rc::new(RefCell::new(TaskQueue {
            ex: Rc::new(multitask::LocalExecutor::new()),
            active: false,
            stats: TaskQueueStats::new(index, shares.reciprocal_shares()),
            shares,
            vruntime: 0,
            io_requirements: ioreq,
            name: name.into(),
            last_adjustment: Instant::now(),
            yielded: false,
        }))
    }

    fn is_active(&self) -> bool {
        self.active
    }

    fn get_task(&mut self) -> Option<multitask::Runnable> {
        self.ex.get_task()
    }

    fn yielded(&self) -> bool {
        self.yielded
    }

    fn prepare_to_run(&mut self, now: Instant) {
        self.yielded = false;
        if let Shares::Dynamic(bm) = &self.shares {
            if now.saturating_duration_since(self.last_adjustment) > bm.adjustment_period() {
                self.last_adjustment = now;
                self.stats.reciprocal_shares = self.shares.reciprocal_shares();
            }
        }
    }

    fn account_vruntime(&mut self, delta: Duration) -> Option<u64> {
        let delta_scaled = (self.stats.reciprocal_shares * (delta.as_nanos() as u64)) >> 12;
        self.stats.runtime += delta;
        self.stats.queue_selected += 1;
        self.active = self.ex.is_active();

        let vruntime = self.vruntime.checked_add(delta_scaled);
        if let Some(x) = vruntime {
            self.vruntime = x;
        }
        vruntime
    }
}

macro_rules! to_io_error {
    ($error:expr) => {{
        match $error {
            Ok(x) => Ok(x),
            Err(nix::Error::Sys(_)) => Err(io::Error::last_os_error()),
            Err(nix::Error::InvalidUtf8) => Err(io::Error::new(io::ErrorKind::InvalidInput, "")),
            Err(nix::Error::InvalidPath) => Err(io::Error::new(io::ErrorKind::InvalidInput, "")),
            Err(nix::Error::UnsupportedOperation) => Err(io::Error::new(io::ErrorKind::Other, "")),
        }
    }};
}

fn bind_to_cpu(cpu: usize) -> Result<()> {
    let mut cpuset = nix::sched::CpuSet::new();
    to_io_error!(&cpuset.set(cpu as usize))?;
    let pid = nix::unistd::Pid::from_raw(0);
    to_io_error!(nix::sched::sched_setaffinity(pid, &cpuset)).map_err(Into::into)
}

// Dealing with references would imply getting an Rc, RefCells, and all of that
// Stats should be copied unfrequently, and if you have enough stats to fill a Kb of data from a
// single source, maybe you should rethink your life choices.
#[derive(Debug, Copy, Clone)]
/// Allows information about the current state of this executor to be consumed by applications.
pub struct ExecutorStats {
    total_runtime: Duration,
    scheduler_runs: u64,
    tasks_executed: u64,
}

impl ExecutorStats {
    fn new() -> Self {
        Self {
            total_runtime: Duration::from_nanos(0),
            scheduler_runs: 0,
            tasks_executed: 0,
        }
    }

    /// The total amount of runtime in this executor so far.
    ///
    /// This is especially important for spinning executors, since the amount of CPU time
    /// you will see in the operating system will be a far cry from the CPU time it actually
    /// spent executing. Sleeping or Spinning are not accounted here
    pub fn total_runtime(&self) -> Duration {
        self.total_runtime
    }

    /// Returns the amount of times the scheduler loop was called. Glommio scheduler selects a task
    /// queue to run and runs many tasks in that task queue. This number corresponds to the amount
    /// of times was called upon to select a new queue.
    pub fn scheduler_runs(&self) -> u64 {
        self.scheduler_runs
    }

    /// Returns the amount of tasks executed in the system, over all queues.
    pub fn tasks_executed(&self) -> u64 {
        self.tasks_executed
    }
}

#[derive(Debug, Copy, Clone)]
/// Allows information about the current state of a particular task queue to be consumed
/// by applications.
pub struct TaskQueueStats {
    index: usize,
    // so we can easily produce a handle
    reciprocal_shares: u64,
    queue_selected: u64,
    runtime: Duration,
}

impl TaskQueueStats {
    fn new(index: usize, reciprocal_shares: u64) -> Self {
        Self {
            index,
            reciprocal_shares,
            runtime: Duration::from_nanos(0),
            queue_selected: 0,
        }
    }

    /// Returns a numeric ID that uniquely identifies this Task queue
    pub fn index(&self) -> usize {
        self.index
    }

    /// Returns the current number of shares in this task queue.
    ///
    /// If the task queue is configured to use static shares this will never change.
    /// If the task queue is configured to use dynamic shares, this returns a sample
    /// of the shares values the last time the scheduler ran.
    pub fn current_shares(&self) -> usize {
        ((1u64 << 22) / self.reciprocal_shares) as usize
    }

    /// Returns the accumulated runtime this task queue had received since the beginning
    /// of its execution
    pub fn runtime(&self) -> Duration {
        self.runtime
    }

    /// Returns the number of times this queue was selected to be executed. In conjunction with the
    /// runtime, you can extract an average of the amount of time this queue tends to runs for
    pub fn queue_selected(&self) -> u64 {
        self.queue_selected
    }
}

#[derive(Debug)]
struct ExecutorQueues {
    active_executors: BinaryHeap<Rc<RefCell<TaskQueue>>>,
    available_executors: AHashMap<usize, Rc<RefCell<TaskQueue>>>,
    active_executing: Option<Rc<RefCell<TaskQueue>>>,
    executor_index: usize,
    last_vruntime: u64,
    preempt_timer_duration: Duration,
    spin_before_park: Option<Duration>,
    stats: ExecutorStats,
}

impl ExecutorQueues {
    fn new() -> Rc<RefCell<Self>> {
        Rc::new(RefCell::new(ExecutorQueues {
            active_executors: BinaryHeap::new(),
            available_executors: AHashMap::new(),
            active_executing: None,
            executor_index: 1, // 0 is the default
            last_vruntime: 0,
            preempt_timer_duration: Duration::from_millis(100),
            spin_before_park: None,
            stats: ExecutorStats::new(),
        }))
    }

    fn reevaluate_preempt_timer(&mut self) {
        self.preempt_timer_duration = self
            .active_executors
            .iter()
            .map(|tq| match tq.borrow().io_requirements.latency_req {
                Latency::NotImportant => Duration::from_millis(100),
                Latency::Matters(d) => d,
            })
            .min()
            .unwrap_or_else(|| Duration::from_secs(1))
    }

    fn maybe_activate(&mut self, queue: Rc<RefCell<TaskQueue>>) {
        let mut state = queue.borrow_mut();
        if !state.is_active() {
            state.vruntime = self.last_vruntime;
            state.active = true;
            drop(state);
            self.active_executors.push(queue);
            self.reevaluate_preempt_timer();
        }
    }
}

/// [`LocalExecutor`] factory, which can be used in order to configure the properties of a new
/// [`LocalExecutor`].
///
/// Methods can be chained on it in order to configure it.
///
/// The [`spawn`] method will take ownership of the builder and create an `Result` to the
/// [`LocalExecutor`] handle with the given configuration.
///
/// The [`LocalExecutor::default`] free function uses a Builder with default configuration and
/// unwraps its return value.
///
/// You may want to use [`LocalExecutorBuilder::spawn`] instead of [`LocalExecutor::default`],
/// when you want to recover from a failure to launch a thread. The [`LocalExecutor::default`]
/// function will panic where the Builder method will return a `io::Result`.
///
/// # Examples
///
/// ```
/// use glommio::LocalExecutorBuilder;
///
/// let builder = LocalExecutorBuilder::new();
/// let ex = builder.make().unwrap();
/// ```
///
/// [`LocalExecutor`]: struct.LocalExecutor.html
///
/// [`LocalExecutor::default`]: struct.LocalExecutor.html#method.default
///
/// [`LocalExecutorBuilder::spawn`]: struct.LocalExecutorBuilder.html#method.spawn
///
/// [`spawn`]: struct.LocalExecutorBuilder.html#method.spawn
#[derive(Debug)]
pub struct LocalExecutorBuilder {
    // The id of a CPU to bind the current (or yet to be created) thread
    binding: Option<usize>,
    /// Spin for duration before parking a reactor
    spin_before_park: Option<Duration>,
    /// A name for the thread-to-be (if any), for identification in panic messages
    name: String,
    /// Amount of memory to reserve for storage I/O. This will be preallocated and registered
    /// with io_uring. It is still possible to use more than that but it will come from the
    /// standard allocator and performance will suffer. Defaults to 10MB.
    io_memory: usize,
}

impl LocalExecutorBuilder {
    /// Generates the base configuration for spawning a [`LocalExecutor`], from which configuration
    /// methods can be chained.
    pub fn new() -> LocalExecutorBuilder {
        LocalExecutorBuilder {
            binding: None,
            spin_before_park: None,
            name: String::from("unnamed"),
            io_memory: 10 << 20,
        }
    }

    /// Sets the new executor's affinity to the provided CPU
    pub fn pin_to_cpu(mut self, cpu: usize) -> LocalExecutorBuilder {
        self.binding = Some(cpu);
        self
    }

    /// Spin for duration before parking a reactor
    pub fn spin_before_park(mut self, spin: Duration) -> LocalExecutorBuilder {
        self.spin_before_park = Some(spin);
        self
    }

    /// Names the thread-to-be. Currently the name is used for identification
    /// only in panic messages.
    pub fn name(mut self, name: &str) -> LocalExecutorBuilder {
        self.name = String::from(name);
        self
    }

    /// Amount of memory to reserve for storage I/O. This will be preallocated and registered
    /// with io_uring. It is still possible to use more than that but it will come from the
    /// standard allocator and performance will suffer.
    ///
    /// The system will always try to allocate at least 64kB for I/O memory, and the default
    /// is 10MB.
    pub fn io_memory(mut self, io_memory: usize) -> LocalExecutorBuilder {
        self.io_memory = io_memory;
        self
    }

    /// Make a new [`LocalExecutor`] by taking ownership of the Builder, and returns a
    /// [`Result`](crate::Result) to the executor.
    /// # Examples
    ///
    /// ```
    /// use glommio::LocalExecutorBuilder;
    ///
    /// let local_ex = LocalExecutorBuilder::new().make().unwrap();
    /// ```
    pub fn make(self) -> Result<LocalExecutor> {
        let mut le =
            LocalExecutor::new(EXECUTOR_ID.fetch_add(1, Ordering::Relaxed), self.io_memory);
        if let Some(cpu) = self.binding {
            le.bind_to_cpu(cpu)?;
            le.queues.borrow_mut().spin_before_park = self.spin_before_park;
        }
        match le.init() {
            Ok(_) => Ok(le),
            Err(e) => Err(e),
        }
    }

    /// Spawn a new [`LocalExecutor`] in a new thread with a given task.
    ///
    /// This `spawn` function is an ergonomic shortcut for calling `std::thread::spawn`,
    /// [`LocalExecutorBuilder::make`] in the spawned thread, and then [`LocalExecutor::run`]. This
    /// `spawn` function takes ownership of a [`LocalExecutorBuilder`] with the configuration for
    /// the [`LocalExecutor`], spawns that executor in a new thread, and starts the task given by
    /// `fut_gen()` in that thread.
    ///
    /// The indirection of `fut_gen()` here (instead of taking a `Future`) allows for futures that
    /// may not be `Send`-able once started. As this executor is thread-local, it can guarantee that
    /// the futures will not be Sent once started.
    ///
    /// # Panics
    ///
    /// This function panics if creating the thread or the executor fails. If you need more
    /// fine-grained error handling consider initializing those entities manually.
    ///
    /// # Example
    ///
    /// ```
    /// use glommio::LocalExecutorBuilder;
    ///
    /// let handle = LocalExecutorBuilder::new().spawn(|| async move {
    ///     println!("hello");
    /// }).unwrap();
    ///
    /// handle.join().unwrap();
    /// ```
    ///
    /// [`LocalExecutor`]: struct.LocalExecutor.html
    ///
    /// [`LocalExecutorBuilder`]: struct.LocalExecutorBuilder.html
    ///
    /// [`LocalExecutorBuilder::make`]: struct.LocalExecutorBuilder.html#method.make
    ///
    /// [`LocalExecutor::run`]:struct.LocalExecutor.html#method.run
    #[must_use = "This spawns an executor on a thread, so you must acquire its handle and then join() to keep it alive"]
    pub fn spawn<G, F, T>(self, fut_gen: G) -> Result<JoinHandle<()>>
    where
        G: FnOnce() -> F + std::marker::Send + 'static,
        F: Future<Output = T> + 'static,
    {
        let id = EXECUTOR_ID.fetch_add(1, Ordering::Relaxed);
        let name = format!("{}-{}", self.name, id);

<<<<<<< HEAD
        Builder::new()
            .name(name)
            .spawn(move || {
                let mut le = LocalExecutor::new(id, self.io_memory);
                if let Some(cpu) = self.binding {
                    le.bind_to_cpu(cpu).unwrap();
                    le.queues.borrow_mut().spin_before_park = self.spin_before_park;
                }
                le.init().unwrap();
                le.run(async move {
                    let task = Task::local(async move {
                        fut_gen().await;
                    });
                    task.await;
                })
=======
        Builder::new().name(name).spawn(move || {
            let mut le = LocalExecutor::new(id, self.io_memory);
            if let Some(cpu) = self.binding {
                le.bind_to_cpu(cpu).unwrap();
                le.queues.borrow_mut().spin_before_park = self.spin_before_park;
            }
            le.init().unwrap();
            le.run(async move {
                fut_gen().await;
>>>>>>> 8b129850
            })
            .map_err(Into::into)
    }
}

impl Default for LocalExecutorBuilder {
    fn default() -> Self {
        Self::new()
    }
}

pub(crate) fn maybe_activate(tq: Rc<RefCell<TaskQueue>>) {
    LOCAL_EX.with(|local_ex| {
        let mut queues = local_ex.queues.borrow_mut();
        queues.maybe_activate(tq)
    })
}

/// Single-threaded executor.
///
/// The executor can only be run on the thread that created it.
///
/// # Examples
///
/// ```
/// use glommio::LocalExecutor;
///
/// let local_ex = LocalExecutor::default();
///
/// local_ex.run(async {
///     println!("Hello world!");
/// });
/// ```
///
/// In many cases, use of [`LocalExecutorBuilder`] will provide more configuration options and more
/// ergonomic methods. See [`LocalExecutorBuilder::spawn`] for examples.
///
/// [`LocalExecutorBuilder`]: struct.LocalExecutorBuilder.html
///
/// [`LocalExecutorBuilder::spawn`]: struct.LocalExecutorBuilder.html#method.spawn
#[derive(Debug)]
pub struct LocalExecutor {
    queues: Rc<RefCell<ExecutorQueues>>,
    parker: parking::Parker,
    id: usize,
    reactor: Rc<parking::Reactor>,
}

impl LocalExecutor {
    fn get_reactor(&self) -> Rc<Reactor> {
        self.reactor.clone()
    }

    fn bind_to_cpu(&self, cpu: usize) -> Result<()> {
        bind_to_cpu(cpu)
    }

    fn init(&mut self) -> Result<()> {
        let io_requirements = IoRequirements::new(Latency::NotImportant, 0);
        self.queues.borrow_mut().available_executors.insert(
            0,
            TaskQueue::new(0, "default", Shares::Static(1000), io_requirements),
        );
        Ok(())
    }

    fn new(id: usize, io_memory: usize) -> LocalExecutor {
        let p = parking::Parker::new();
        LocalExecutor {
            queues: ExecutorQueues::new(),
            parker: p,
            id,
            reactor: Rc::new(parking::Reactor::new(io_memory)),
        }
    }

    /// Returns a unique identifier for this Executor.
    ///
    /// # Examples
    /// ```
    /// use glommio::LocalExecutor;
    ///
    /// let local_ex = LocalExecutor::default();
    /// println!("My ID: {}", local_ex.id());
    /// ```
    pub fn id(&self) -> usize {
        self.id
    }

    fn create_task_queue<S>(&self, shares: Shares, latency: Latency, name: S) -> TaskQueueHandle
    where
        S: Into<String>,
    {
        let index = {
            let mut ex = self.queues.borrow_mut();
            let index = ex.executor_index;
            ex.executor_index += 1;
            index
        };

        let io_requirements = IoRequirements::new(latency, index);
        let tq = TaskQueue::new(index, name, shares, io_requirements);

        self.queues
            .borrow_mut()
            .available_executors
            .insert(index, tq);
        TaskQueueHandle { index }
    }

    /// Removes a task queue.
    ///
    /// The task queue cannot be removed if there are still pending tasks.
    pub fn remove_task_queue(&self, handle: TaskQueueHandle) -> Result<()> {
        let mut queues = self.queues.borrow_mut();

        let queue_entry = queues.available_executors.entry(handle.index);
        if let Entry::Occupied(entry) = queue_entry {
            let tq = entry.get();
            if tq.borrow().is_active() {
                return Err(GlommioError::queue_still_active(handle.index));
            }

            entry.remove();
            return Ok(());
        }
        Err(GlommioError::queue_not_found(handle.index))
    }

    fn get_queue(&self, handle: &TaskQueueHandle) -> Option<Rc<RefCell<TaskQueue>>> {
        self.queues
            .borrow()
            .available_executors
            .get(&handle.index)
            .cloned()
    }

    fn current_task_queue(&self) -> TaskQueueHandle {
        TaskQueueHandle {
            index: self
                .queues
                .borrow()
                .active_executing
                .as_ref()
                .unwrap()
                .borrow()
                .stats
                .index,
        }
    }

    fn mark_me_for_yield(&self) {
        let queues = self.queues.borrow();
        let mut me = queues.active_executing.as_ref().unwrap().borrow_mut();
        me.yielded = true;
    }

    fn spawn<T>(&self, future: impl Future<Output = T>) -> Task<T> {
        let tq = self
            .queues
            .borrow()
            .active_executing
            .clone() // this clone is cheap because we clone an `Option<Rc<_>>`
            .or_else(|| self.get_queue(&TaskQueueHandle { index: 0 }))
            .unwrap();

        let ex = tq.borrow().ex.clone();
        Task(ex.spawn(tq, future))
    }

    fn spawn_into<T, F>(&self, future: F, handle: TaskQueueHandle) -> Result<Task<T>>
    where
        F: Future<Output = T>,
    {
        let tq = self
            .get_queue(&handle)
            .ok_or_else(|| GlommioError::queue_not_found(handle.index))?;
        let ex = tq.borrow().ex.clone();
        Ok(Task(ex.spawn(tq, future)))
    }

    fn preempt_timer_duration(&self) -> Duration {
        self.queues.borrow().preempt_timer_duration
    }

    fn spin_before_park(&self) -> Option<Duration> {
        self.queues.borrow().spin_before_park
    }

    #[inline(always)]
    pub(crate) fn need_preempt(&self) -> bool {
        self.reactor.need_preempt()
    }

    fn run_task_queues(&self) -> bool {
        let mut ran = false;
        while !self.need_preempt() {
            if !self.run_one_task_queue() {
                return false;
            } else {
                ran = true;
            }
        }
        ran
    }

    fn run_one_task_queue(&self) -> bool {
        let mut tq = self.queues.borrow_mut();
        let candidate = tq.active_executors.pop();
        tq.stats.scheduler_runs += 1;

        match candidate {
            Some(queue) => {
                tq.active_executing = Some(queue.clone());
                drop(tq);

                let time = {
                    let now = Instant::now();
                    let mut queue_ref = queue.borrow_mut();
                    queue_ref.prepare_to_run(now);
                    self.reactor
                        .inform_io_requirements(queue_ref.io_requirements);
                    now
                };

                let mut tasks_executed_this_loop = 0;
                loop {
                    let mut queue_ref = queue.borrow_mut();
                    if self.need_preempt() || queue_ref.yielded() {
                        break;
                    }

                    if let Some(r) = queue_ref.get_task() {
                        drop(queue_ref);
                        r.run();
                        tasks_executed_this_loop += 1;
                    } else {
                        break;
                    }
                }

                let runtime = time.elapsed();

                let (need_repush, last_vruntime) = {
                    let mut state = queue.borrow_mut();
                    let last_vruntime = state.account_vruntime(runtime);
                    (state.is_active(), last_vruntime)
                };

                let mut tq = self.queues.borrow_mut();
                tq.active_executing = None;
                tq.stats.total_runtime += runtime;
                tq.stats.tasks_executed += tasks_executed_this_loop;

                tq.last_vruntime = match last_vruntime {
                    Some(x) => x,
                    None => {
                        for queue in tq.available_executors.values() {
                            let mut q = queue.borrow_mut();
                            q.vruntime = 0;
                        }
                        0
                    }
                };

                if need_repush {
                    tq.active_executors.push(queue);
                } else {
                    tq.reevaluate_preempt_timer();
                }
                true
            }
            None => false,
        }
    }

    /// Runs the executor until the given future completes.
    ///
    /// # Examples
    ///
    /// ```
    /// use glommio::{LocalExecutor, Task};
    ///
    /// let local_ex = LocalExecutor::default();
    ///
    /// let res = local_ex.run(async {
    ///     let task = Task::<usize>::local(async { 1 + 2 });
    ///     task.await * 2
    /// });
    ///
    /// assert_eq!(res, 6);
    /// ```
    pub fn run<T>(&self, future: impl Future<Output = T>) -> T {
        let waker = waker_fn(|| {});
        let cx = &mut Context::from_waker(&waker);

        let spin_before_park = self.spin_before_park().unwrap_or_default();

        LOCAL_EX.set(self, || {
            let future = self.spawn(async move { future.await }).detach();
            pin!(future);

            loop {
                if let Poll::Ready(t) = future.as_mut().poll(cx) {
                    // can't be canceled, and join handle is None only upon
                    // cancellation or panic. So in case of panic this just propagates
                    break t.unwrap();
                }

                // We want to do I/O before we call run_task_queues,
                // for the benefit of the latency ring. If there are pending
                // requests that are latency sensitive we want them out of the
                // ring ASAP (before we run the task queues). We will also use
                // the opportunity to install the timer.
                let duration = self.preempt_timer_duration();
                self.parker.poll_io(duration);
                if !self.run_task_queues() {
                    if let Poll::Ready(t) = future.as_mut().poll(cx) {
                        // It may be that we just became ready now that the task queue
                        // is exhausted. But if we sleep (park) we'll never know so we
                        // test again here. We can't test *just* here because the main
                        // future is probably the one setting up the task queues and etc.
                        break t.unwrap();
                    } else {
                        let spin_start = Instant::now();
                        while !self.reactor.spin_poll_io().unwrap() {
                            if spin_start.elapsed() > spin_before_park {
                                self.parker.park();
                                break;
                            }
                        }
                    }
                }
            }
        })
    }
}

/// Spawns a single-threaded executor with default settings on the current thread.
///
/// This will create a executor using default parameters of `LocalExecutorBuilder`, if you
/// want to further customize it, use this API instead.
///
/// # Panics
///
/// Panics if creating the executor fails; use `LocalExecutorBuilder::make` to recover
/// from such errors.
///
/// # Examples
///
/// ```
/// use glommio::LocalExecutor;
///
/// let local_ex = LocalExecutor::default();
/// ```
impl Default for LocalExecutor {
    fn default() -> Self {
        LocalExecutorBuilder::new().make().unwrap()
    }
}

/// A spawned future.
///
/// Tasks are also futures themselves and yield the output of the spawned future.
///
/// When a task is dropped, its gets canceled and won't be polled again. To cancel a task a bit
/// more gracefully and wait until it stops running, use the [`cancel()`][`Task::cancel()`] method.
///
/// Tasks that panic get immediately canceled. Awaiting a canceled task also causes a panic.
///
/// # Examples
///
/// ```
/// use glommio::{LocalExecutor, Task};
///
/// let ex = LocalExecutor::default();
///
/// ex.run(async {
///     let task = Task::local(async {
///         println!("Hello from a task!");
///         1 + 2
///     });
///
///     assert_eq!(task.await, 3);
/// });
/// ```
#[must_use = "tasks get canceled when dropped, use `.detach()` to run them in the background"]
#[derive(Debug)]
pub struct Task<T>(multitask::Task<T>);

impl<T> Task<T> {
    /// Spawns a task onto the current single-threaded executor.
    ///
    /// If called from a [`LocalExecutor`], the task is spawned on it.
    ///
    /// Otherwise, this method panics.
    ///
    /// # Examples
    ///
    /// ```
    /// use glommio::{LocalExecutor, Task};
    ///
    /// let local_ex = LocalExecutor::default();
    ///
    /// local_ex.run(async {
    ///     let task = Task::local(async { 1 + 2 });
    ///     assert_eq!(task.await, 3);
    /// });
    /// ```
    pub fn local(future: impl Future<Output = T> + 'static) -> Task<T>
    where
        T: 'static,
    {
        LOCAL_EX.with(|local_ex| local_ex.spawn(future))
    }

    /// Unconditionally yields the current task, moving it back to the end of its queue.
    /// It is not possible to yield futures that are not spawn'd, as they don't have a task
    /// associated with them.
    pub async fn later() {
        Self::cond_yield(|_| true).await
    }

    async fn cond_yield<F>(cond: F)
    where
        F: FnOnce(&LocalExecutor) -> bool,
    {
        let need_yield = LOCAL_EX.with(|local_ex| {
            if cond(local_ex) {
                local_ex.mark_me_for_yield();
                true
            } else {
                false
            }
        });

        if need_yield {
            futures_lite::future::yield_now().await;
        }
    }

    /// checks if this task has ran for too long and need to be preempted. This is useful for
    /// situations where we can't call .await, for instance, if a [`RefMut`] is held. If this
    /// tests true, then the user is responsible for making any preparations necessary for
    /// calling .await and doing it themselves.
    ///
    /// # Examples
    ///
    /// ```
    /// use glommio::{LocalExecutorBuilder, Local};
    ///
    /// let ex = LocalExecutorBuilder::new().spawn(|| async {
    ///     loop {
    ///         if Local::need_preempt() {
    ///             break;
    ///         }
    ///     }
    /// }).unwrap();
    ///
    /// ex.join().unwrap();
    /// ```
    ///
    /// [`RefMut`]: https://doc.rust-lang.org/std/cell/struct.RefMut.html
    #[inline(always)]
    // FIXME: This is a bit less efficient than it needs, because the scoped thread local key
    // does lazy initialization. Every time we call into this, we are paying to test if this
    // is initialized. This is what I got from objdump:
    //
    // 0:    50                      push   %rax
    // 1:    ff 15 00 00 00 00       callq  *0x0(%rip)
    // 7:    48 85 c0                test   %rax,%rax
    // a:    74 17                   je     23  <== will call into the initialization routine
    // c:    48 8b 88 38 03 00 00    mov    0x338(%rax),%rcx <== address of the head
    // 13:   48 8b 80 40 03 00 00    mov    0x340(%rax),%rax <== address of the tail
    // 1a:   8b 00                   mov    (%rax),%eax
    // 1c:   3b 01                   cmp    (%rcx),%eax <== need preempt
    // 1e:   0f 95 c0                setne  %al
    // 21:   59                      pop    %rcx
    // 22:   c3                      retq
    // 23    <== initialization stuff
    //
    // Rust has a thread local feature that is under experimental so we can maybe switch to
    // that someday.
    //
    // We will prefer to use the stable compiler and pay that unfortunate price for now.
    pub fn need_preempt() -> bool {
        LOCAL_EX.with(|local_ex| local_ex.need_preempt())
    }

    /// Conditionally yields the current task, moving it back to the end of its queue, if the task
    /// has run for too long
    #[inline]
    pub async fn yield_if_needed() {
        Self::cond_yield(|local_ex| local_ex.need_preempt()).await;
    }

    #[inline]
    pub(crate) fn get_reactor() -> Rc<parking::Reactor> {
        LOCAL_EX.with(|local_ex| local_ex.get_reactor())
    }

    /// Spawns a task onto the current single-threaded executor, in a particular task queue
    ///
    /// If called from a [`LocalExecutor`], the task is spawned on it.
    ///
    /// Otherwise, this method panics.
    ///
    /// # Examples
    ///
    /// ```
    /// use glommio::{LocalExecutor, Task, Shares, Local};
    ///
    /// let local_ex = LocalExecutor::default();
    /// local_ex.run(async {
    ///     let handle = Local::create_task_queue(Shares::default(), glommio::Latency::NotImportant, "test_queue");
    ///     let task = Task::<usize>::local_into(async { 1 + 2 }, handle).expect("failed to spawn task");
    ///     assert_eq!(task.await, 3);
    /// })
    /// ```
    pub fn local_into(
        future: impl Future<Output = T> + 'static,
        handle: TaskQueueHandle,
    ) -> Result<Task<T>>
    where
        T: 'static,
    {
        LOCAL_EX.with(|local_ex| local_ex.spawn_into(future, handle))
    }

    /// Returns the id of the current executor
    ///
    /// If called from a [`LocalExecutor`], returns the id of the executor.
    ///
    /// Otherwise, this method panics.
    ///
    /// # Examples
    ///
    /// ```
    /// use glommio::{LocalExecutor, Task};
    ///
    /// let local_ex = LocalExecutor::default();
    ///
    /// local_ex.run(async {
    ///     println!("my ID: {}", Task::<()>::id());
    /// });
    /// ```
    pub fn id() -> usize
    where
        T: 'static,
    {
        LOCAL_EX.with(|local_ex| local_ex.id())
    }

    /// Detaches the task to let it keep running in the background.
    ///
    /// # Examples
    ///
    /// ```
    /// use glommio::{LocalExecutor, Local};
    /// use glommio::timer::Timer;
    /// use futures_lite::future;
    ///
    /// let ex = LocalExecutor::default();
    /// ex.run(async {
    ///
    ///     Local::local(async {
    ///         loop {
    ///             println!("I'm a background task looping forever.");
    ///             Local::later().await;
    ///         }
    ///     }).detach();
    ///     Timer::new(std::time::Duration::from_micros(100)).await;
    /// })
    /// ```
    pub fn detach(self) -> task::JoinHandle<T> {
        self.0.detach()
    }

    /// Creates a new task queue, with a given latency hint and the provided name
    ///
    /// Each task queue is scheduled based on the [`Shares`] and [`Latency`] system, and tasks
    /// within a queue will be scheduled in serial.
    ///
    /// Returns an opaque handle that can later be used to launch tasks into that queue with
    /// [`local_into`].
    ///
    /// # Examples
    ///
    /// ```
    /// use std::time::Duration;
    /// use glommio::{LocalExecutor, Latency, Shares, Local};
    ///
    /// let local_ex = LocalExecutor::default();
    /// local_ex.run(async move {
    ///     let task_queue = Local::create_task_queue(Shares::default(), Latency::Matters(Duration::from_secs(1)), "my_tq");
    ///     let task = Local::local_into(async {
    ///         println!("Hello world");
    ///     }, task_queue).expect("failed to spawn task");
    /// });
    /// ```
    ///
    /// [`local_into`]: Task::local_into
    /// [`Shares`]: enum.Shares.html
    /// [`Latency`]: enum.Latency.html
    pub fn create_task_queue(shares: Shares, latency: Latency, name: &str) -> TaskQueueHandle {
        LOCAL_EX.with(|local_ex| local_ex.create_task_queue(shares, latency, name))
    }

    /// Returns the [`TaskQueueHandle`] that represents the TaskQueue currently running.
    /// This can be passed directly into [`Task::local_into`]. This must be run from a task that
    /// was generated through [`Task::local`] or [`Task::local_into`]
    ///
    /// # Examples
    /// ```
    /// use glommio::{LocalExecutor, Local, Latency, LocalExecutorBuilder, Shares};
    ///
    /// let ex = LocalExecutorBuilder::new().spawn(|| async move {
    ///     let original_tq = Local::current_task_queue();
    ///     let new_tq = Local::create_task_queue(Shares::default(), Latency::NotImportant, "test");
    ///
    ///     let task = Local::local_into(async move {
    ///         Local::local_into(async move {
    ///             assert_eq!(Local::current_task_queue(), original_tq);
    ///         }, original_tq).unwrap();
    ///     }, new_tq).unwrap();
    ///     task.await;
    /// }).unwrap();
    ///
    /// ex.join().unwrap();
    /// ```
    pub fn current_task_queue() -> TaskQueueHandle {
        LOCAL_EX.with(|local_ex| local_ex.current_task_queue())
    }

    /// Returns a [`Result`] with its `Ok` value wrapping a [`TaskQueueStats`] or
    /// [`QueueNotFoundError`] if there is no task queue with this handle
    ///
    /// # Examples
    /// ```
    /// use glommio::{Local, Latency, LocalExecutorBuilder, Shares};
    ///
    /// let ex = LocalExecutorBuilder::new().spawn(|| async move {
    ///     let new_tq = Local::create_task_queue(Shares::default(), Latency::NotImportant, "test");
    ///     println!("Stats for test: {:?}", Local::task_queue_stats(new_tq).unwrap());
    /// }).unwrap();
    ///
    /// ex.join().unwrap();
    /// ```
    ///
    /// [`ExecutorStats`]: struct.ExecutorStats.html
    /// [`QueueNotFoundError`]: struct.QueueNotFoundError.html
    /// [`Result`]: https://doc.rust-lang.org/std/result/enum.Result.html
    pub fn task_queue_stats(handle: TaskQueueHandle) -> Result<TaskQueueStats> {
        LOCAL_EX.with(|local_ex| match local_ex.get_queue(&handle) {
            Some(x) => Ok(x.borrow().stats),
            None => Err(GlommioError::queue_not_found(handle.index)),
        })
    }

    /// Returns a collection of [`TaskQueueStats`] with information about all task queues
    /// in the system
    ///
    /// The collection can be anything that implements [`Extend`] and it is initially passed
    /// by the user so they can control how allocations are done.
    ///
    /// # Examples
    /// ```
    /// use glommio::{Local, Latency, LocalExecutorBuilder, Shares};
    ///
    /// let ex = LocalExecutorBuilder::new().spawn(|| async move {
    ///     let new_tq = Local::create_task_queue(Shares::default(), Latency::NotImportant, "test");
    ///     let v = Vec::new();
    ///     println!("Stats for all queues: {:?}", Local::all_task_queue_stats(v));
    /// }).unwrap();
    ///
    /// ex.join().unwrap();
    /// ```
    ///
    /// [`ExecutorStats`]: struct.ExecutorStats.html
    /// [`Result`]: https://doc.rust-lang.org/std/result/enum.Result.html
    /// [`Extend`]: https://doc.rust-lang.org/std/iter/trait.Extend.html
    pub fn all_task_queue_stats<V>(mut output: V) -> V
    where
        V: Extend<TaskQueueStats>,
    {
        LOCAL_EX.with(|local_ex| {
            let tq = local_ex.queues.borrow();
            output.extend(tq.available_executors.values().map(|x| x.borrow().stats));
            output
        })
    }

    /// Returns a [`ExecutorStats`] struct with information about this Executor
    ///
    /// # Examples:
    ///
    /// ```
    /// use glommio::{Local, LocalExecutorBuilder};
    ///
    /// let ex = LocalExecutorBuilder::new().spawn(|| async move {
    ///     println!("Stats for executor: {:?}", Local::executor_stats());
    /// }).unwrap();
    ///
    /// ex.join().unwrap();
    /// ```
    ///
    /// [`ExecutorStats`]: struct.ExecutorStats.html
    pub fn executor_stats() -> ExecutorStats {
        LOCAL_EX.with(|local_ex| local_ex.queues.borrow().stats)
    }

    /// Cancels the task and waits for it to stop running.
    ///
    /// Returns the task's output if it was completed just before it got canceled, or [`None`] if
    /// it didn't complete.
    ///
    /// While it's possible to simply drop the [`Task`] to cancel it, this is a cleaner way of
    /// canceling because it also waits for the task to stop running.
    ///
    /// # Examples
    ///
    /// ```
    /// use glommio::{LocalExecutor, Local};
    /// use futures_lite::future;
    ///
    /// let ex = LocalExecutor::default();
    ///
    /// ex.run(async {
    ///     let task = Local::local(async {
    ///         loop {
    ///             println!("Even though I'm in an infinite loop, you can still cancel me!");
    ///             future::yield_now().await;
    ///         }
    ///     });
    ///
    ///     task.cancel().await;
    /// });
    /// ```
    pub async fn cancel(self) -> Option<T> {
        self.0.cancel().await
    }
}

impl<T> Future for Task<T> {
    type Output = T;

    fn poll(mut self: Pin<&mut Self>, cx: &mut Context<'_>) -> Poll<Self::Output> {
        Pin::new(&mut self.0).poll(cx)
    }
}

#[cfg(test)]
mod test {
    use super::*;
    use crate::timer::{self, Timer};
    use crate::{enclose, Local, SharesManager};
    use core::mem::MaybeUninit;
    use futures::join;
    use std::cell::Cell;

    #[test]
    fn create_and_destroy_executor() {
        let mut var = Rc::new(RefCell::new(0));
        let local_ex = LocalExecutor::default();

        let varclone = var.clone();
        local_ex.run(async move {
            let mut m = varclone.borrow_mut();
            *m += 10;
        });

        let v = Rc::get_mut(&mut var).unwrap();
        let v = v.replace(0);
        assert_eq!(v, 10);
    }

    #[test]
    fn create_fail_to_bind() {
        // If you have a system with 4 billion CPUs let me know and I will
        // update this test.
        if let Ok(_) = LocalExecutorBuilder::new().pin_to_cpu(usize::MAX).make() {
            panic!("Should have failed");
        }
    }

    #[test]
    fn create_and_bind() {
        if let Err(x) = LocalExecutorBuilder::new().pin_to_cpu(0).make() {
            panic!("got error {:?}", x);
        }
    }

    #[test]
    #[should_panic]
    fn spawn_without_executor() {
        let _ = LocalExecutor::default();
        let _ = Task::local(async move {});
    }

    #[test]
    fn invalid_task_queue() {
        let local_ex = LocalExecutor::default();
        local_ex.run(async {
            let task = Task::local_into(
                async move {
                    panic!("Should not have executed this");
                },
                TaskQueueHandle { index: 1 },
            );

            if let Ok(_) = task {
                panic!("Should have failed");
            }
        });
    }

    #[test]
    fn ten_yielding_queues() {
        let local_ex = LocalExecutor::default();

        // 0 -> no one
        // 1 -> t1
        // 2 -> t2...
        let executed_last = Rc::new(RefCell::new(0));
        local_ex.run(async {
            let mut joins = Vec::with_capacity(10);
            for id in 1..11 {
                let exec = executed_last.clone();
                joins.push(Task::local(async move {
                    for _ in 0..10_000 {
                        let mut last = exec.borrow_mut();
                        assert_ne!(id, *last);
                        *last = id;
                        drop(last);
                        Local::later().await;
                    }
                }));
            }
            futures::future::join_all(joins).await;
        });
    }

    #[test]
    fn task_with_latency_requirements() {
        let local_ex = LocalExecutor::default();

        local_ex.run(async {
            let not_latency =
                Local::create_task_queue(Shares::default(), Latency::NotImportant, "test");
            let latency = Local::create_task_queue(
                Shares::default(),
                Latency::Matters(Duration::from_millis(2)),
                "testlat",
            );

            let nolat_started = Rc::new(RefCell::new(false));
            let lat_status = Rc::new(RefCell::new(false));

            // Loop until need_preempt is set. It is set to 2ms, but because this is a test
            // and can be running overcommited or in whichever shared infrastructure, we'll
            // allow the timer to fire in up to 1s. If it didn't fire in 1s, that's broken.
            let nolat = local_ex
                .spawn_into(
                    crate::enclose! { (nolat_started, lat_status)
                        async move {
                            *(nolat_started.borrow_mut()) = true;

                            let start = Instant::now();
                            // Now busy loop and make sure that we yield when we have too.
                            loop {
                                if *(lat_status.borrow()) {
                                    break; // Success!
                                }
                                if start.elapsed().as_secs() > 1 {
                                    panic!("Never received preempt signal");
                                }
                                Local::yield_if_needed().await;
                            }
                        }
                    },
                    not_latency,
                )
                .unwrap();

            let lat = local_ex
                .spawn_into(
                    crate::enclose! { (nolat_started, lat_status)
                        async move {
                            // In case we are executed first, yield to the the other task
                            loop {
                                if *(nolat_started.borrow()) == false {
                                    Local::later().await;
                                } else {
                                    break;
                                }
                            }
                            *(lat_status.borrow_mut()) = true;
                        }
                    },
                    latency,
                )
                .unwrap();

            futures::join!(nolat, lat);
        });
    }

    #[test]
    fn current_task_queue_matches() {
        let local_ex = LocalExecutor::default();
        local_ex.run(async {
            let tq1 = Local::create_task_queue(Shares::default(), Latency::NotImportant, "test1");
            let tq2 = Local::create_task_queue(Shares::default(), Latency::NotImportant, "test2");

            let id1 = tq1.index;
            let id2 = tq2.index;
            let j0 = Local::local(async {
                assert_eq!(Local::current_task_queue().index, 0);
            });
            let j1 = Local::local_into(
                async move {
                    assert_eq!(Local::current_task_queue().index, id1);
                },
                tq1,
            )
            .unwrap();
            let j2 = Local::local_into(
                async move {
                    assert_eq!(Local::current_task_queue().index, id2);
                },
                tq2,
            )
            .unwrap();
            futures::join!(j0, j1, j2);
        })
    }

    #[test]
    fn task_optimized_for_throughput() {
        let local_ex = LocalExecutor::default();

        local_ex.run(async {
            let tq1 = Local::create_task_queue(Shares::default(), Latency::NotImportant, "test");
            let tq2 = Local::create_task_queue(Shares::default(), Latency::NotImportant, "testlat");

            let first_started = Rc::new(RefCell::new(false));
            let second_status = Rc::new(RefCell::new(false));

            let first = local_ex
                .spawn_into(
                    crate::enclose! { (first_started, second_status)
                        async move {
                            *(first_started.borrow_mut()) = true;

                            let start = Instant::now();
                            // Now busy loop and make sure that we yield when we have too.
                            loop {
                                if start.elapsed().as_millis() >= 99 {
                                    break;
                                }

                                if *(second_status.borrow()) {
                                    panic!("I was preempted but should not have been");
                                }
                                Local::yield_if_needed().await;
                            }
                        }
                    },
                    tq1,
                )
                .unwrap();

            let second = local_ex
                .spawn_into(
                    crate::enclose! { (first_started, second_status)
                        async move {
                            // In case we are executed first, yield to the the other task
                            loop {
                                if *(first_started.borrow()) == false {
                                    Local::later().await;
                                } else {
                                    break;
                                }
                            }
                            *(second_status.borrow_mut()) = true;
                        }
                    },
                    tq2,
                )
                .unwrap();

            futures::join!(first, second);
        });
    }

    #[test]
    fn test_detach() {
        let ex = LocalExecutor::default();

        ex.run(async {
            Local::local(async {
                loop {
                    Local::later().await;
                }
            })
            .detach();

            Timer::new(Duration::from_micros(100)).await;
        });
    }

    /// As far as impl From<libc::timeval> for Duration is not allowed.
    fn from_timeval(v: libc::timeval) -> Duration {
        Duration::from_secs(v.tv_sec as u64) + Duration::from_micros(v.tv_usec as u64)
    }

    fn getrusage() -> libc::rusage {
        let mut s0 = MaybeUninit::<libc::rusage>::uninit();
        let err = unsafe { libc::getrusage(libc::RUSAGE_THREAD, s0.as_mut_ptr()) };
        if err != 0 {
            panic!("getrusage error = {}", err);
        }
        unsafe { s0.assume_init() }
    }

    fn getrusage_utime() -> Duration {
        from_timeval(getrusage().ru_utime)
    }

    #[test]
    fn test_no_spin() {
        let ex = LocalExecutor::default();
        let task_queue = ex.create_task_queue(
            Shares::default(),
            Latency::Matters(Duration::from_millis(10)),
            "my_tq",
        );
        let start = getrusage_utime();
        ex.run(async {
            Local::local_into(
                async { timer::sleep(Duration::from_secs(1)).await },
                task_queue,
            )
            .expect("failed to spawn task")
            .await;
        });

        assert!(
            getrusage_utime() - start < Duration::from_millis(2),
            "expected user time on LE is less than 2 millisecond"
        );
    }

    #[test]
    fn test_spin() {
        let dur = Duration::from_secs(1);
        let ex0 = LocalExecutorBuilder::new().make().unwrap();
        let ex0_ru_start = getrusage_utime();
        ex0.run(async { timer::sleep(dur).await });
        let ex0_ru_finish = getrusage_utime();

        let ex = LocalExecutorBuilder::new()
            .pin_to_cpu(0)
            .spin_before_park(Duration::from_millis(100))
            .make()
            .unwrap();
        let ex_ru_start = getrusage_utime();
        ex.run(async {
            Local::local(async move { timer::sleep(dur).await }).await;
        });
        let ex_ru_finish = getrusage_utime();

        assert!(
            ex0_ru_finish - ex0_ru_start < Duration::from_millis(10),
            "expected user time on LE0 is less than 10 millisecond"
        );
        // 100 ms may have passed without us running for 100ms in case
        // there are other threads. Need to be a bit more relaxed
        assert!(
            ex_ru_finish - ex_ru_start >= Duration::from_millis(50),
            "expected user time on LE is much greater than 50 millisecond"
        );
    }

    // Spin for 2ms and then yield. How many shares we have should control how many quantas
    // we manage to execute.
    async fn work_quanta() {
        let now = Instant::now();
        while now.elapsed().as_millis() < 2 {}
        Local::later().await;
    }

    macro_rules! test_static_shares {
        ( $s1:expr, $s2:expr, $work:block ) => {
            let local_ex = LocalExecutor::default();

            local_ex.run(async {
                // Run a latency queue, otherwise a queue will run for too long uninterrupted
                // and we'd have to run this test for a very long time for things to equalize.
                let tq1 = Local::create_task_queue(
                    Shares::Static($s1),
                    Latency::Matters(Duration::from_millis(1)),
                    "test_1",
                );
                let tq2 = Local::create_task_queue(
                    Shares::Static($s2),
                    Latency::Matters(Duration::from_millis(1)),
                    "test_2",
                );

                let tq1_count = Rc::new(Cell::new(0));
                let tq2_count = Rc::new(Cell::new(0));
                let now = Instant::now();

                let t1 = Local::local_into(
                    enclose! { (tq1_count, now) async move {
                        while now.elapsed().as_secs() < 5 {
                            $work;
                            tq1_count.replace(tq1_count.get() + 1);
                        }
                    }},
                    tq1,
                )
                .unwrap();

                let t2 = Local::local_into(
                    enclose! { (tq2_count, now ) async move {
                        while now.elapsed().as_secs() < 5 {
                            $work;
                            tq2_count.replace(tq2_count.get() + 1);
                        }
                    }},
                    tq2,
                )
                .unwrap();

                join!(t1, t2);

                let expected_ratio = $s2 as f64 / (($s2 + $s1) as f64);
                let actual_ratio =
                    tq2_count.get() as f64 / ((tq1_count.get() + tq2_count.get()) as f64);

                // Be gentle: we don't know if we're running against other threads, under which
                // conditions, etc
                assert!((expected_ratio - actual_ratio).abs() < 0.1);
            });
        };
    }

    #[test]
    fn test_shares_high_disparity_fat_task() {
        test_static_shares!(1000, 10, { work_quanta().await });
    }

    #[test]
    fn test_shares_low_disparity_fat_task() {
        test_static_shares!(1000, 1000, { work_quanta().await });
    }

    struct DynamicSharesTest {
        shares: Cell<usize>,
    }

    impl DynamicSharesTest {
        fn new() -> Rc<Self> {
            Rc::new(Self {
                shares: Cell::new(0),
            })
        }
        fn tick(&self, millis: u64) {
            if millis < 1000 {
                self.shares.replace(1);
            } else {
                self.shares.replace(1000);
            }
        }
    }

    impl SharesManager for DynamicSharesTest {
        fn shares(&self) -> usize {
            self.shares.get()
        }

        fn adjustment_period(&self) -> Duration {
            Duration::from_millis(1)
        }
    }

    #[test]
    fn test_dynamic_shares() {
        let local_ex = LocalExecutor::default();

        local_ex.run(async {
            let bm = DynamicSharesTest::new();
            // Reference task queue.
            let tq1 = Local::create_task_queue(
                Shares::Static(1000),
                Latency::Matters(Duration::from_millis(1)),
                "test_1",
            );
            let tq2 = Local::create_task_queue(
                Shares::Dynamic(bm.clone()),
                Latency::Matters(Duration::from_millis(1)),
                "test_2",
            );

            let tq1_count = Rc::new(RefCell::new(vec![0, 0]));
            let tq2_count = Rc::new(RefCell::new(vec![0, 0]));
            let now = Instant::now();

            let t1 = Local::local_into(
                enclose! { (tq1_count, now) async move {
                    loop {
                        let secs = now.elapsed().as_secs();
                        if secs >= 2 {
                            break;
                        }
                        (*tq1_count.borrow_mut())[secs as usize] += 1;
                        Local::later().await;
                    }
                }},
                tq1,
            )
            .unwrap();

            let t2 = Local::local_into(
                enclose! { (tq2_count, now, bm) async move {
                    loop {
                        let elapsed = now.elapsed();
                        let secs = elapsed.as_secs();
                        if secs >= 2 {
                            break;
                        }
                        bm.tick(elapsed.as_millis() as u64);
                        (*tq2_count.borrow_mut())[secs as usize] += 1;
                        Local::later().await;
                    }
                }},
                tq2,
            )
            .unwrap();

            join!(t1, t2);
            // Keep this very simple because every new processor, every load condition, will yield
            // different results. All we want to validate is: for a large part of the first two
            // seconds shares were very low, we should have received very low ratio. On the second
            // half we should have accumulated much more. Real numbers are likely much higher than
            // the targets, but those targets are safe.
            let ratios: Vec<f64> = tq1_count
                .borrow()
                .iter()
                .zip(tq2_count.borrow().iter())
                .map(|(x, y)| *y as f64 / *x as f64)
                .collect();
            assert!(ratios[1] > ratios[0]);
            assert!(ratios[0] < 0.25);
            assert!(ratios[1] > 0.50);
        });
    }

    #[test]
    fn multiple_spawn() {
        // Issue 241
        LocalExecutor::default().run(async {
            Local::local(async {}).detach().await;
            // In issue 241, the presence of the second detached waiter caused
            // the program to hang.
            Local::local(async {}).detach().await;
        });
    }

    #[test]
    #[should_panic(expected = "Message!")]
    fn panic_is_not_list() {
        LocalExecutor::default().run(async { panic!("Message!") });
    }
}<|MERGE_RESOLUTION|>--- conflicted
+++ resolved
@@ -479,7 +479,6 @@
         let id = EXECUTOR_ID.fetch_add(1, Ordering::Relaxed);
         let name = format!("{}-{}", self.name, id);
 
-<<<<<<< HEAD
         Builder::new()
             .name(name)
             .spawn(move || {
@@ -490,22 +489,8 @@
                 }
                 le.init().unwrap();
                 le.run(async move {
-                    let task = Task::local(async move {
-                        fut_gen().await;
-                    });
-                    task.await;
+                    fut_gen().await;
                 })
-=======
-        Builder::new().name(name).spawn(move || {
-            let mut le = LocalExecutor::new(id, self.io_memory);
-            if let Some(cpu) = self.binding {
-                le.bind_to_cpu(cpu).unwrap();
-                le.queues.borrow_mut().spin_before_park = self.spin_before_park;
-            }
-            le.init().unwrap();
-            le.run(async move {
-                fut_gen().await;
->>>>>>> 8b129850
             })
             .map_err(Into::into)
     }
